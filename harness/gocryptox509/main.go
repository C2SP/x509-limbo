package main

//go:generate go run github.com/atombender/go-jsonschema@latest -v -p main -o schema.go ../../limbo-schema.json

import (
	"bytes"
	"crypto/x509"
	"encoding/json"
	"encoding/pem"
	"flag"
	"fmt"
	"io/ioutil"
	"os"
	"runtime"
	"time"

	"github.com/davecgh/go-spew/spew"
	"github.com/pkg/errors"
)

type testcaseResult string

const (
	validationKindClient = "CLIENT"
	validationKindServer = "SERVER"

	resultFailure testcaseResult = "FAILURE"
	resultSuccess testcaseResult = "SUCCESS"
	resultSkipped testcaseResult = "SKIPPED"
)

type result struct {
	ID      string         `json:"id"`
	Result  testcaseResult `json:"actual_result"`
	Context string         `json:"context"`
}

type results struct {
	Version uint     `json:"version"`
	Harness string   `json:"harness"`
	Results []result `json:"results"`
}

func main() {
	testCasePath := flag.String("testcases", "../../limbo.json", "testcases")
	resultsPath := flag.String("results", "./results.json", "results")
	flag.Parse()

	testcases, err := loadTestcases(*testCasePath)
	if err != nil {
		panic(err)
	}
	fmt.Printf("Loaded testcases from %s\n", *testCasePath)

	resultsFile, err := os.Create(*resultsPath)
	if err != nil {
		panic(err)
	}
	resultsEncoder := json.NewEncoder(resultsFile)

	var (
		conform, nonconform, skip int
		outputResults             results
	)
	for _, tc := range testcases.Testcases {
		fmt.Printf("Running test %s ... ", tc.Id)
		r, err := evaluateTestcase(tc)

		var context string
		if r != testcaseResult(tc.ExpectedResult.(string)) {
			if r != resultSkipped {
				fmt.Printf("NON-CONFORMANT\n\terr=%s\n", err)
				nonconform++
			} else {
				fmt.Println("SKIPPED")
				skip++
			}

			if err != nil {
				context = err.Error()
			}
		} else {
			fmt.Println("CONFORMANT")
			conform++
		}

		outputResults.Results = append(outputResults.Results, result{
			ID:      tc.Id,
			Context: context,
			Result:  r,
		})
	}

	outputResults.Version = 1
	outputResults.Harness = fmt.Sprintf("gocryptox509-%s", runtime.Version())
	resultsEncoder.Encode(outputResults)

	fmt.Printf("done! conformant/nonconformant/skipped/total %d/%d/%d/%d.\n", conform, nonconform, skip, len(testcases.Testcases))
}

func loadTestcases(path string) (testcases Limbo, err error) {
	contents, err := ioutil.ReadFile(path)
	if err != nil {
		return
	}

	err = json.Unmarshal(contents, &testcases)
	return
}

func concatPEMCerts(certs []string) []byte {
	var buf bytes.Buffer
	for _, cert := range certs {
		buf.WriteString(cert)
	}
	return buf.Bytes()
}

func evaluateTestcase(testcase Testcase) (testcaseResult, error) {
	_ = spew.Dump

	if testcase.Features != nil {
		for _, feature := range testcase.Features {
			if feature == "max-chain-depth" {
				return resultSkipped, fmt.Errorf("max chain depth not supported")
			}
		}
	}

	var ts time.Time
	if testcase.ValidationTime == nil {
		ts = time.Now()
	} else {
<<<<<<< HEAD
		var err error
		ts, err = time.Parse(time.RFC3339, testcase.ValidationTime.(string))

		if err != nil {
			fmt.Printf("%s\n", err)
			return resultSkipped, errors.Wrap(err, "unable to parse testcase time as RFC3339")
		}
=======
		ts = *testcase.ValidationTime
>>>>>>> 40578bbb
	}

	// TODO: Support testcases that constrain signature algorthms.
	if testcase.SignatureAlgorithms != nil {
		var signatureAlgorithms []interface{} = testcase.SignatureAlgorithms.([]interface{})
		if len(signatureAlgorithms) != 0 {
			return resultSkipped, fmt.Errorf("signature algorithm checks not supported yet")
		}
	}

	// TODO: Support testcases that constrain key usages.
	if testcase.KeyUsage != nil {
		var keyUsage []interface{} = testcase.KeyUsage.([]interface{})
		if len(keyUsage) != 0 {
			return resultSkipped, fmt.Errorf("key usage checks not supported yet")
		}
	}

	if testcase.MaxChainDepth != nil {
		return resultSkipped, fmt.Errorf("max chain depth not supported")
	}

	var ekus []x509.ExtKeyUsage
	if testcase.ExtendedKeyUsage != nil {
		var extendedKeyUsage []interface{} = testcase.ExtendedKeyUsage.([]interface{})
		extKeyUsagesMap := map[KnownEKUs]x509.ExtKeyUsage{
			KnownEKUsAnyExtendedKeyUsage: x509.ExtKeyUsageAny,
			KnownEKUsClientAuth:          x509.ExtKeyUsageClientAuth,
			KnownEKUsCodeSigning:         x509.ExtKeyUsageCodeSigning,
			KnownEKUsEmailProtection:     x509.ExtKeyUsageEmailProtection,
			KnownEKUsOCSPSigning:         x509.ExtKeyUsageOCSPSigning,
			KnownEKUsServerAuth:          x509.ExtKeyUsageServerAuth,
			KnownEKUsTimeStamping:        x509.ExtKeyUsageTimeStamping,
		}

		for _, elem := range extendedKeyUsage {
			expected_eku := KnownEKUs(elem.(string))
			ekus = append(ekus, extKeyUsagesMap[expected_eku])
		}
	}

	switch testcase.ValidationKind {
	case validationKindClient:
		return resultSkipped, fmt.Errorf("unimplemented validationKindClient")
	case validationKindServer:
		var dnsName string
		if peerName, ok := testcase.ExpectedPeerName.(map[string]interface{}); ok {
			if peerName["kind"] != "DNS" {
				return resultSkipped, fmt.Errorf("non-DNS peer name checks not supported yet")
			}
			dnsName = peerName["value"].(string)
		}
		roots, intermediates := x509.NewCertPool(), x509.NewCertPool()
		roots.AppendCertsFromPEM(concatPEMCerts(testcase.TrustedCerts))
		intermediates.AppendCertsFromPEM(concatPEMCerts(testcase.UntrustedIntermediates))

		peerAsPEM, rest := pem.Decode([]byte(testcase.PeerCertificate))
		if peerAsPEM == nil || peerAsPEM.Type != "CERTIFICATE" {
			return resultFailure, fmt.Errorf("unexpected data, expected cert: %+#v", *peerAsPEM)
		} else if len(rest) > 0 {
			return resultFailure, fmt.Errorf("peer certificate has %d trailing bytes", len(rest))
		}

		peer, err := x509.ParseCertificate(peerAsPEM.Bytes)
		if err != nil {
			err = errors.Wrap(err, "unable to parse ASN1 certificate from PEM")
			return resultFailure, err
		}

		opts := x509.VerifyOptions{
			DNSName:       dnsName,
			Intermediates: intermediates,
			Roots:         roots,
			CurrentTime:   ts,
			KeyUsages:     ekus,
		}
		chain, err := peer.Verify(opts)
		_ = chain

		var (
			expected = testcaseResult(testcase.ExpectedResult.(string))
			actual   testcaseResult
		)
		if err != nil {
			actual = resultFailure
		} else {
			actual = resultSuccess
		}

		if expected != actual {
			if err == nil {
				err = errors.New("chain built")
			}
			err = errors.Wrap(err, "validation")
		}
		return actual, err
	}

	return resultSkipped, errors.New("no result returned from evaulation")
}<|MERGE_RESOLUTION|>--- conflicted
+++ resolved
@@ -120,7 +120,7 @@
 	_ = spew.Dump
 
 	if testcase.Features != nil {
-		for _, feature := range testcase.Features {
+		for _, feature := range testcase.Features.([]interface{}) {
 			if feature == "max-chain-depth" {
 				return resultSkipped, fmt.Errorf("max chain depth not supported")
 			}
@@ -131,7 +131,6 @@
 	if testcase.ValidationTime == nil {
 		ts = time.Now()
 	} else {
-<<<<<<< HEAD
 		var err error
 		ts, err = time.Parse(time.RFC3339, testcase.ValidationTime.(string))
 
@@ -139,9 +138,6 @@
 			fmt.Printf("%s\n", err)
 			return resultSkipped, errors.Wrap(err, "unable to parse testcase time as RFC3339")
 		}
-=======
-		ts = *testcase.ValidationTime
->>>>>>> 40578bbb
 	}
 
 	// TODO: Support testcases that constrain signature algorthms.
