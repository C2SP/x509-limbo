--- conflicted
+++ resolved
@@ -227,13 +227,8 @@
 
             table = [
                 {
-<<<<<<< HEAD
-                    "Testcase": _testcase_link(tc_result.id),
+                    "Testcase": testcase_link(tc_result.id),
                     "Context": _multiline_cell(tc_result.context) if tc_result.context else "N/A",
-=======
-                    "Testcase": testcase_link(tc_result.id),
-                    "Context": tc_result.context if tc_result.context else "N/A",
->>>>>>> 511fe1c0
                 }
                 for tc_result in tc_results
             ]
