--- conflicted
+++ resolved
@@ -119,15 +119,6 @@
     ocsp_signing = "OCSPSigning"
 
 
-<<<<<<< HEAD
-OID = Annotated[str, StringConstraints(pattern=r"^([0-2])((\.0)|(\.[1-9][0-9]*))*$", strict=True)]
-"""
-A "bare" OID, in dotted form.
-"""
-
-
-=======
->>>>>>> df79c26e
 _ID_COMPONENT = r"[A-Za-z][A-Za-z0-9-.]+"
 _NAMESPACE = rf"{_ID_COMPONENT}::"
 
