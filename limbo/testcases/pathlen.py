from limbo.assets import ee_cert, intermediate_ca_pathlen_n
from limbo.testcases._core import Builder, testcase


@testcase
def ee_with_intermediate_pathlen_0(builder: Builder) -> None:
    """
    Produces the following **valid** chain:

    ```
    root -> intermediate (pathlen:0) -> EE
    ```

    This is a "trivial" verification: the intermediate has a `pathlen:0`
    constraint, but the leaf is an end entity and is therefore allowed.
    """
    root = builder.root_ca()
    intermediate = intermediate_ca_pathlen_n(root, 0)
    leaf = ee_cert(intermediate)

    builder = builder.client_validation()
    builder = (
        builder.trusted_certs(root)
        .untrusted_intermediates(intermediate)
        .peer_certificate(leaf)
        .succeeds()
    )


@testcase
def ee_with_intermediate_pathlen_1(builder: Builder) -> None:
    """
    Produces the following **valid** chain:

    ```
    root -> intermediate (pathlen:1) -> EE
    ```

    This is a "trivial" verification: the intermediate has a `pathlen:1`
    constraint, but the leaf is an end entity and is therefore allowed.
    """

    root = builder.root_ca()
    intermediate = intermediate_ca_pathlen_n(root, 1)
    leaf = ee_cert(intermediate)

    builder = builder.client_validation()
    builder = (
        builder.trusted_certs(root)
        .untrusted_intermediates(intermediate)
        .peer_certificate(leaf)
        .succeeds()
    )


@testcase
def ee_with_intermediate_pathlen_2(builder: Builder) -> None:
    """
    Produces the following **valid** chain:

    ```
    root -> intermediate (pathlen:2) -> EE
    ```

    This is a "trivial" verification: the intermediate has a `pathlen:2`
    constraint, but the leaf is an end entity and is therefore allowed.
    """

    root = builder.root_ca()
    intermediate = intermediate_ca_pathlen_n(root, 2)
    leaf = ee_cert(intermediate)

    builder = builder.client_validation()
    builder = (
        builder.trusted_certs(root)
        .untrusted_intermediates(intermediate)
        .peer_certificate(leaf)
        .succeeds()
    )


# TODO: Distinct success testcase for `root -> inter (path:0) -> inter (path:0)`
# See the note in RFC 5280 4.2.1.9; when an intermediate is in the leaf
# position, it is not treated as an intermediate and its pathlen constraint
# has no effect.


@testcase
def intermediate_violates_pathlen_0(builder: Builder) -> None:
    """
    Produces the following **invalid** chain:

    ```
    root -> intermediate (pathlen:0) -> intermediate (pathlen:0) -> EE
    ```

    This violates the first intermediate's `pathlen:0` constraint,
    which requires that any subsequent certificate be an end-entity and not
    a CA itself.
    """

    root = builder.root_ca()
    first_intermediate = intermediate_ca_pathlen_n(root, 0)
    second_intermediate = intermediate_ca_pathlen_n(first_intermediate, 0)
    leaf = ee_cert(second_intermediate)

    builder = builder.client_validation()
    builder = (
        builder.trusted_certs(root)
        .untrusted_intermediates(first_intermediate, second_intermediate)
        .peer_certificate(leaf)
        .fails()
    )


# TODO: Evaluate the correctness of this testcase: RFC 5280 doesn't technically
# forbid broadening pathlen constraints; they're just nonsense.
@testcase
def intermediate_pathlen_must_not_increase(builder: Builder) -> None:
    """
    Produces the following **invalid** chain:

    ```
    root -> intermediate (pathlen:1) -> intermediate (pathlen:2) -> EE
    ```

    This violates the first intermediate's `pathlen:1` constraint,
    which allows a subsequent intermediate but not one that widens
    the `pathlen` (as `pathlen:2` does).
    """

<<<<<<< HEAD
    root = builder.root_ca()
    first_intermediate = intermediate_ca_pathlen_n(root, 2)
=======
    root = v3_root_ca()
    first_intermediate = intermediate_ca_pathlen_n(root, 1)
>>>>>>> 996f42c0
    second_intermediate = intermediate_ca_pathlen_n(first_intermediate, 2)
    leaf = ee_cert(second_intermediate)

    builder = builder.client_validation()
    builder = (
        builder.trusted_certs(root)
        .untrusted_intermediates(first_intermediate, second_intermediate)
        .peer_certificate(leaf)
        .fails()
    )


@testcase
def intermediate_pathlen_too_long(builder: Builder) -> None:
    """
    Produces the following **invalid** chain:

    ```
    root -> intermediate (pathlen:1) -> intermediate (pathlen:0) -> intermediate (pathlen:0) -> EE
    ```

    This violates the second intermediate's `pathlen:0` constraint, which
    forbids any subsequent issuing certificates (which the third intermediate
    is).
    """

    root = v3_root_ca()
    first_intermediate = intermediate_ca_pathlen_n(root, 1)
    second_intermediate = intermediate_ca_pathlen_n(first_intermediate, 0)
    third_intermediate = intermediate_ca_pathlen_n(second_intermediate, 0)
    leaf = ee_cert(third_intermediate)

    builder = builder.client_validation()
    builder = (
        builder.trusted_certs(root)
        .untrusted_intermediates(first_intermediate, second_intermediate, third_intermediate)
        .peer_certificate(leaf)
        .fails()
    )<|MERGE_RESOLUTION|>--- conflicted
+++ resolved
@@ -129,13 +129,8 @@
     the `pathlen` (as `pathlen:2` does).
     """
 
-<<<<<<< HEAD
     root = builder.root_ca()
-    first_intermediate = intermediate_ca_pathlen_n(root, 2)
-=======
-    root = v3_root_ca()
     first_intermediate = intermediate_ca_pathlen_n(root, 1)
->>>>>>> 996f42c0
     second_intermediate = intermediate_ca_pathlen_n(first_intermediate, 2)
     leaf = ee_cert(second_intermediate)
 
@@ -162,7 +157,7 @@
     is).
     """
 
-    root = v3_root_ca()
+    root = builder.root_ca()
     first_intermediate = intermediate_ca_pathlen_n(root, 1)
     second_intermediate = intermediate_ca_pathlen_n(first_intermediate, 0)
     third_intermediate = intermediate_ca_pathlen_n(second_intermediate, 0)
