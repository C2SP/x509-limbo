import argparse
import contextlib
import json
import logging
import os
import sys
from pathlib import Path

from pydantic.schema import schema

from limbo import testcases
<<<<<<< HEAD
from limbo.testcases import bettertls
from limbo.testcases.webpki import online
=======
from limbo.testcases import online
>>>>>>> ddc40b47

from . import __version__
from .models import Limbo

logging.basicConfig()
logger = logging.getLogger(__name__)

# NOTE: We configure the top package logger, rather than the root logger,
# to avoid overly verbose logging in third-party code by default.
package_logger = logging.getLogger("limbo")
package_logger.setLevel(os.environ.get("LIMBO_LOGLEVEL", "INFO").upper())


def main() -> None:
    parser = argparse.ArgumentParser(description="A self-management tool for x509-limbo")
    parser.add_argument("-v", "--version", action="version", version=f"%(prog)s {__version__}")
    subparsers = parser.add_subparsers(required=True)

    # `limbo schema`
    schema = subparsers.add_parser("schema", help="Dump the top-level JSON Schema for x509-limbo")
    schema.add_argument(
        "-o", "--output", type=Path, metavar="FILE", help="The path to write the schema to"
    )
    schema.set_defaults(func=_schema)

    # `limbo online-cases`
    online_cases = subparsers.add_parser(
        "online-cases", help="Regenerate cached testcases made from online requests"
    )
    online_cases.set_defaults(func=_online_cases)

    # `limbo compile`
    compile = subparsers.add_parser(
        "compile", help="Generate all testcases and produce a single JSON test suite"
    )
    compile.add_argument(
        "-o", "--output", type=Path, metavar="FILE", help="The path to write the testcase suite to"
    )
    compile.add_argument("--online", action="store_true", help="Regenerate cached online testcases")
    compile.add_argument("-f", "--force", action="store_true", help="Overwrite any existing output")
    compile.set_defaults(func=_compile)

    # `limbo dump-chain`
    dump_chain = subparsers.add_parser(
        "dump-chain", help="Dump each PEM-formatted certificate in a given testcase"
    )
    dump_chain.add_argument(
        "input", type=Path, metavar="FILE", help="The limbo testcase suite to load from"
    )
    dump_chain.add_argument("id", type=str, metavar="ID", help="The testcase ID to dump")
    dump_chain.set_defaults(func=_dump_chain)

    args = parser.parse_args()
    args.func(args)


def _schema(args: argparse.Namespace) -> None:
    io = args.output.open(mode="w") if args.output else sys.stdout

    with contextlib.closing(io):
        top = schema([Limbo], title="x509-limbo schemas")
        print(json.dumps(top, indent=2), file=io)


def _online_cases(args: argparse.Namespace) -> None:
    online.compile()


def _compile(args: argparse.Namespace) -> None:
    if args.online:
        online.compile()

    bettertls.register_testcases()
    online.register_testcases()

    all_testcases = [testcase() for _, testcase in testcases.registry.items()]
    combined = Limbo(version=1, testcases=all_testcases)

    io = args.output.open(mode="w") if args.output else sys.stdout
    with contextlib.closing(io):
        print(combined.json(indent=2), file=io)


def _dump_chain(args: argparse.Namespace) -> None:
    limbo = Limbo.parse_file(args.input)
    testcase = next(tc for tc in limbo.testcases if tc.id == args.id)

    # Dump EE first, then intermediates, then trusted certs.
    print(testcase.peer_certificate)
    for cert in testcase.untrusted_intermediates:
        print(cert)
    for cert in testcase.trusted_certs:
        print(cert)<|MERGE_RESOLUTION|>--- conflicted
+++ resolved
@@ -9,12 +9,7 @@
 from pydantic.schema import schema
 
 from limbo import testcases
-<<<<<<< HEAD
-from limbo.testcases import bettertls
-from limbo.testcases.webpki import online
-=======
-from limbo.testcases import online
->>>>>>> ddc40b47
+from limbo.testcases import bettertls, online
 
 from . import __version__
 from .models import Limbo
