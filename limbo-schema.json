--- conflicted
+++ resolved
@@ -1,5 +1,14 @@
 {
   "$defs": {
+    "ExpectedResult": {
+      "description": "Represents an expected testcase evaluation result.",
+      "enum": [
+        "SUCCESS",
+        "FAILURE"
+      ],
+      "title": "ExpectedResult",
+      "type": "string"
+    },
     "Feature": {
       "description": "Feature tags for testcases.",
       "enum": [
@@ -11,15 +20,6 @@
         "pedantic-webpki-eku",
         "pedantic-serial-number",
         "max-chain-depth"
-      ],
-      "type": "string"
-    },
-    "ValidationKind": {
-      "title": "ValidationKind",
-      "description": "The kind of validation to perform.",
-      "enum": [
-        "CLIENT",
-        "SERVER"
       ],
       "title": "Feature",
       "type": "string"
@@ -54,7 +54,6 @@
       "title": "KnownEKUs",
       "type": "string"
     },
-<<<<<<< HEAD
     "Limbo": {
       "description": "The top-level testcase container.",
       "properties": {
@@ -78,51 +77,27 @@
       ],
       "title": "Limbo",
       "type": "object"
-=======
-    "ExpectedResult": {
-      "title": "ExpectedResult",
-      "description": "Represents an expected testcase evaluation result.",
-      "enum": [
-        "SUCCESS",
-        "FAILURE"
-      ],
-      "type": "string"
     },
     "PeerKind": {
-      "title": "PeerKind",
       "description": "Different types of peer subjects.",
       "enum": [
         "RFC822",
         "DNS",
         "IP"
       ],
-      "type": "string"
->>>>>>> 40578bbb
+      "title": "PeerKind",
+      "type": "string"
     },
     "PeerName": {
       "description": "Represents a peer (i.e., end entity) certificate's name (Subject or SAN).",
       "properties": {
         "kind": {
-<<<<<<< HEAD
-          "anyOf": [
-            {
-              "const": "RFC822"
-            },
-            {
-              "const": "DNS"
-            },
-            {
-              "const": "IP"
-=======
-          "description": "The kind of peer name",
           "allOf": [
             {
-              "$ref": "#/definitions/PeerKind"
->>>>>>> 40578bbb
-            }
-          ],
-          "description": "The kind of peer name",
-          "title": "Kind"
+              "$ref": "#/$defs/PeerKind"
+            }
+          ],
+          "description": "The kind of peer name"
         },
         "value": {
           "description": "The peer's name",
@@ -205,23 +180,12 @@
           "type": "string"
         },
         "validation_kind": {
-<<<<<<< HEAD
-          "anyOf": [
-            {
-              "const": "CLIENT"
-            },
-            {
-              "const": "SERVER"
-=======
-          "description": "The kind of validation to perform",
           "allOf": [
             {
-              "$ref": "#/definitions/ValidationKind"
->>>>>>> 40578bbb
-            }
-          ],
-          "description": "The kind of validation to perform",
-          "title": "Validation Kind"
+              "$ref": "#/$defs/ValidationKind"
+            }
+          ],
+          "description": "The kind of validation to perform"
         },
         "trusted_certs": {
           "description": "A list of PEM-encoded CA certificates to consider trusted",
@@ -315,23 +279,12 @@
           "title": "Extended Key Usage"
         },
         "expected_result": {
-<<<<<<< HEAD
-          "anyOf": [
-            {
-              "const": "SUCCESS"
-            },
-            {
-              "const": "FAILURE"
-=======
-          "description": "The expected validation result",
           "allOf": [
             {
-              "$ref": "#/definitions/ExpectedResult"
->>>>>>> 40578bbb
-            }
-          ],
-          "description": "The expected validation result",
-          "title": "Expected Result"
+              "$ref": "#/$defs/ExpectedResult"
+            }
+          ],
+          "description": "The expected validation result"
         },
         "expected_peer_name": {
           "anyOf": [
@@ -359,19 +312,20 @@
           ],
           "default": null,
           "description": "For server-side validation: the expected peer names, if any",
-<<<<<<< HEAD
           "title": "Expected Peer Names"
-=======
-          "type": "array",
-          "items": {
-            "$ref": "#/definitions/PeerName"
-          }
         },
         "max_chain_depth": {
-          "title": "Max Chain Depth",
+          "anyOf": [
+            {
+              "type": "integer"
+            },
+            {
+              "type": "null"
+            }
+          ],
+          "default": null,
           "description": "The maximum chain-building depth",
-          "type": "integer"
->>>>>>> 40578bbb
+          "title": "Max Chain Depth"
         }
       },
       "required": [
@@ -385,6 +339,15 @@
       ],
       "title": "Testcase",
       "type": "object"
+    },
+    "ValidationKind": {
+      "description": "The kind of validation to perform.",
+      "enum": [
+        "CLIENT",
+        "SERVER"
+      ],
+      "title": "ValidationKind",
+      "type": "string"
     }
   },
   "title": "x509-limbo schemas"
