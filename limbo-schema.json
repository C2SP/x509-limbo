--- conflicted
+++ resolved
@@ -171,29 +171,13 @@
           "type": "array"
         },
         "features": {
-<<<<<<< HEAD
-          "anyOf": [
-            {
-              "items": {
-                "$ref": "#/$defs/Feature"
-              },
-              "type": "array"
-            },
-            {
-              "type": "null"
-            }
-          ],
-          "default": null,
-          "description": "One or more human-readable tags that describe OPTIONAL functionality described by this testcase. Implementers should use this to specify testcases for non-mandatory X.509 behavior (like certificate policy validation) or for 'pedantic' cases. Consumers that don't understand a given feature should skip tests that are marked with it.",
-          "title": "Features"
-=======
+          "default": [],
           "description": "Zero or more human-readable tags that describe OPTIONAL functionality described by this testcase. Implementers should use this to specify testcases for non-mandatory X.509 behavior (like certificate policy validation) or for 'pedantic' cases. Consumers that don't understand a given feature should skip tests that are marked with it.",
-          "default": [],
-          "type": "array",
-          "items": {
-            "$ref": "#/definitions/Feature"
-          }
->>>>>>> df79c26e
+          "items": {
+            "$ref": "#/$defs/Feature"
+          },
+          "title": "Features",
+          "type": "array"
         },
         "description": {
           "description": "A short, Markdown-formatted description",
@@ -244,68 +228,28 @@
           "title": "Validation Time"
         },
         "signature_algorithms": {
-          "anyOf": [
-            {
-              "items": {
-                "$ref": "#/$defs/SignatureAlgorithm"
-              },
-              "type": "array"
-            },
-            {
-              "type": "null"
-            }
-          ],
-          "default": null,
           "description": "A list of acceptable signature algorithms to constrain against",
-          "title": "Signature Algorithms"
+          "items": {
+            "$ref": "#/$defs/SignatureAlgorithm"
+          },
+          "title": "Signature Algorithms",
+          "type": "array"
         },
         "key_usage": {
-          "anyOf": [
-            {
-              "items": {
-                "$ref": "#/$defs/KeyUsage"
-              },
-              "type": "array"
-            },
-            {
-              "type": "null"
-            }
-          ],
-          "default": null,
           "description": "A constraining list of key usages",
-          "title": "Key Usage"
+          "items": {
+            "$ref": "#/$defs/KeyUsage"
+          },
+          "title": "Key Usage",
+          "type": "array"
         },
         "extended_key_usage": {
-<<<<<<< HEAD
-          "anyOf": [
-            {
-              "items": {
-                "anyOf": [
-                  {
-                    "$ref": "#/$defs/KnownEKUs"
-                  },
-                  {
-                    "pattern": "^([0-2])((\\.0)|(\\.[1-9][0-9]*))*$",
-                    "type": "string"
-                  }
-                ]
-              },
-              "type": "array"
-            },
-            {
-              "type": "null"
-            }
-          ],
-          "default": null,
           "description": "A constraining list of extended key usages, either in well-known form or as OIDs",
-          "title": "Extended Key Usage"
-=======
-          "description": "A constraining list of extended key usages, either in well-known form or as OIDs",
-          "type": "array",
-          "items": {
-            "$ref": "#/definitions/KnownEKUs"
-          }
->>>>>>> df79c26e
+          "items": {
+            "$ref": "#/$defs/KnownEKUs"
+          },
+          "title": "Extended Key Usage",
+          "type": "array"
         },
         "expected_result": {
           "allOf": [
@@ -328,29 +272,12 @@
           "description": "For client-side validation: the expected peer name, if any"
         },
         "expected_peer_names": {
-<<<<<<< HEAD
-          "anyOf": [
-            {
-              "items": {
-                "$ref": "#/$defs/PeerName"
-              },
-              "type": "array"
-            },
-            {
-              "type": "null"
-            }
-          ],
-          "default": null,
-          "description": "For server-side validation: the expected peer names, if any",
-          "title": "Expected Peer Names"
-=======
+          "description": "For server-side validation: the expected peer names",
+          "items": {
+            "$ref": "#/$defs/PeerName"
+          },
           "title": "Expected Peer Names",
-          "description": "For server-side validation: the expected peer names",
-          "type": "array",
-          "items": {
-            "$ref": "#/definitions/PeerName"
-          }
->>>>>>> df79c26e
+          "type": "array"
         },
         "max_chain_depth": {
           "anyOf": [
@@ -373,19 +300,14 @@
         "trusted_certs",
         "untrusted_intermediates",
         "peer_certificate",
-<<<<<<< HEAD
-        "expected_result"
-      ],
-      "title": "Testcase",
-      "type": "object"
-=======
         "signature_algorithms",
         "key_usage",
         "extended_key_usage",
         "expected_result",
         "expected_peer_names"
-      ]
->>>>>>> df79c26e
+      ],
+      "title": "Testcase",
+      "type": "object"
     },
     "ValidationKind": {
       "description": "The kind of validation to perform.",
